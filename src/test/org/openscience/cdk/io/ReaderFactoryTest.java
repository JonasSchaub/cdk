/* $RCSfile$
 * $Author$
 * $Date$
 * $Revision$
 *
 * Copyright (C) 2003-2007  The Chemistry Development Kit (CDK) project
 * 
 * Contact: cdk-devel@lists.sourceforge.net
 * 
 * This program is free software; you can redistribute it and/or
 * modify it under the terms of the GNU Lesser General Public License
 * as published by the Free Software Foundation; either version 2.1
 * of the License, or (at your option) any later version.
 * All we ask is that proper credit is given for our work, which includes
 * - but is not limited to - adding the above copyright notice to the beginning
 * of your source code files, and to any copyright notice that you may distribute
 * with programs based on this work.
 * 
 * This program is distributed in the hope that it will be useful,
 * but WITHOUT ANY WARRANTY; without even the implied warranty of
 * MERCHANTABILITY or FITNESS FOR A PARTICULAR PURPOSE.  See the
 * GNU Lesser General Public License for more details.
 * 
 * You should have received a copy of the GNU Lesser General Public License
 * along with this program; if not, write to the Free Software
 * Foundation, Inc., 51 Franklin St, Fifth Floor, Boston, MA 02110-1301 USA.
 *  */
package org.openscience.cdk.io;

import org.junit.Assert;
import org.junit.Test;
import org.openscience.cdk.*;
import org.openscience.cdk.io.formats.*;
import org.openscience.cdk.tools.LoggingTool;

import java.io.InputStream;

/**
 * TestCase for the instantiation and functionality of the {@link ReaderFactory}.
 *
 * @cdk.module test-io
 */
public class ReaderFactoryTest extends CDKTestCase {

    private ReaderFactory factory = new ReaderFactory();
    private LoggingTool logger = new LoggingTool(this);
    
    @Test public void testCreateReader_IChemFormat() {
    	IChemFormat format = (IChemFormat)XYZFormat.getInstance();
        ISimpleChemObjectReader reader = factory.createReader(format);
        Assert.assertNotNull(reader);
        Assert.assertEquals(format.getFormatName(), reader.getFormat().getFormatName());
    }
    @Test public void testGaussian94() throws Exception {
        expectFormat("data/gaussian/4-cyanophenylnitrene-Benzazirine-TS.g94.out", 
                     Gaussian94Format.getInstance());
    }
    @Test public void testGaussian98() throws Exception {
        expectReader("data/gaussian/g98.out", Gaussian98Format.getInstance());
    }
    @Test public void testGaussian92() throws Exception {
        expectFormat("data/gaussian/phenylnitrene.g92.out", Gaussian92Format.getInstance());
    }

    @Test public void testGhemical() throws Exception {
        expectReader("data/ghemical/ethene.mm1gp", GhemicalSPMFormat.getInstance());
    }

    @Test public void testJaguar() throws Exception {
        expectFormat("data/jaguar/ch4-opt.out", JaguarFormat.getInstance());
    }

    @Test public void testINChI() throws Exception {
        expectReader("data/inchi/guanine.inchi.xml", INChIFormat.getInstance());
    }

    @Test public void testINChIPlainText() throws Exception {
        expectReader("data/inchi/guanine.inchi", INChIPlainTextFormat.getInstance());
    }

    @Test public void testVASP() throws Exception {
        expectReader("data/vasp/LiMoS2_optimisation_ISIF3.vasp", VASPFormat.getInstance());
    }

    @Test public void testAces2() throws Exception {
        expectFormat("data/aces2/ch3oh_ace.out", Aces2Format.getInstance());
    }

    @Test public void testADF() throws Exception {
        expectFormat("data/adf/ammonia.adf.out", ADFFormat.getInstance());
    }

    @Test public void testGamess() throws Exception {
        expectReader("data/gamess/ch3oh_gam.out", GamessFormat.getInstance());
    }

    @Test public void testABINIT() throws Exception {
        expectFormat("data/abinit/t54.in", ABINITFormat.getInstance());
    }

    @Test public void testCML() throws Exception {
        expectReader("data/cml/estron.cml", CMLFormat.getInstance());
    }

    @Test public void testXYZ() throws Exception {
        expectReader("data/xyz/bf3.xyz", XYZFormat.getInstance());
    }

    @Test public void testShelX() throws Exception {
        expectReader("data/shelx/frame_1.res", ShelXFormat.getInstance());
    }
    
    @Test public void testMDLMol() throws Exception {
        expectReader("data/mdl/bug1014344-1.mol", MDLFormat.getInstance());
    }

    @Test public void testMDLMolV2000() throws Exception {
        expectReader("data/mdl/methylbenzol.mol", MDLV2000Format.getInstance());
    }
    
    @Test public void testDetection() throws Exception {
    	expectReader("data/mdl/withcharges.mol", MDLV2000Format.getInstance());
    }

    @Test public void testMDLMolV3000() throws Exception {
        expectReader("data/mdl/molV3000.mol", MDLV3000Format.getInstance());
    }

    @Test public void testPDB() throws Exception {
        expectReader("data/pdb/coffeine.pdb", PDBFormat.getInstance());
    }
    
    @Test public void testMol2() throws Exception {
    	expectReader("data/mol2/fromWebsite.mol2", Mol2Format.getInstance());
    }
    
    @Test public void testCTX() throws Exception {
    	expectReader("data/ctx/methanol_with_descriptors.ctx", CTXFormat.getInstance());
    }
    
    @Test public void testPubChemCompoundASN() throws Exception {
        expectReader("data/asn/pubchem/cid1.asn", PubChemASNFormat.getInstance());
    }

    @Test public void testPubChemSubstancesASN() throws Exception {
        expectFormat("data/asn/pubchem/list.asn", PubChemSubstancesASNFormat.getInstance());
    }

    @Test public void testPubChemCompoundsXML() throws Exception {
        expectFormat("data/asn/pubchem/aceticAcids38.xml", PubChemCompoundsXMLFormat.getInstance());
    }
    
    @Test public void testPubChemSubstancesXML() throws Exception {
        expectFormat("data/asn/pubchem/taxols.xml", PubChemSubstancesXMLFormat.getInstance());
    }
    
    @Test public void testPubChemSubstanceXML() throws Exception {
        expectReader("data/asn/pubchem/sid577309.xml", PubChemSubstanceXMLFormat.getInstance());
    }
    
    @Test public void testPubChemCompoundXML() throws Exception {
        expectReader("data/asn/pubchem/cid1145.xml", PubChemCompoundXMLFormat.getInstance());
    }
    
    private void expectFormat(String filename, IResourceFormat expectedFormat) throws Exception {
        InputStream ins = this.getClass().getClassLoader().getResourceAsStream(filename);
        Assert.assertNotNull("Cannot find file: " + filename, ins);
        if (expectedFormat instanceof IChemFormatMatcher) {
        	factory.registerFormat((IChemFormatMatcher)expectedFormat);
        }
        IChemFormat format = factory.guessFormat(ins);
        Assert.assertNotNull(format);
        Assert.assertEquals(expectedFormat.getFormatName(), format.getFormatName());
    }
    private void expectReader(String filename, IResourceFormat expectedFormat) throws Exception {
        InputStream ins = this.getClass().getClassLoader().getResourceAsStream(filename);
        Assert.assertNotNull("Cannot find file: " + filename, ins);
        if (expectedFormat instanceof IChemFormatMatcher) {
        	factory.registerFormat((IChemFormatMatcher)expectedFormat);
        }
        IChemFormat format = factory.guessFormat(ins);
        Assert.assertNotNull(format);
        Assert.assertEquals("Incorrect format detected: ", expectedFormat.getFormatName(), format.getFormatName());
        // ok, if format ok, try instantiating a reader
        ins = this.getClass().getClassLoader().getResourceAsStream(filename);
        ISimpleChemObjectReader reader = factory.createReader(format);
        reader.setReader(ins);
<<<<<<< HEAD
        assertNotNull(reader);
        assertEquals(format.getReaderClassName(), reader.getClass().getName());
=======
        Assert.assertNotNull(reader);
        Assert.assertEquals(format.getReaderClassName(), reader.getClass().getName());
>>>>>>> 0d36ceb9
        // now try reading something from it
        ChemObject[] objects = { 
        		new ChemFile(), new ChemModel(), new Molecule(),
        		new Reaction()
        };
        boolean read = false;
        for (int i=0; (i<objects.length && !read); i++) {
        	if (reader.accepts(objects[i].getClass())) {
        		reader.read(objects[i]);
        		read = true;
        	}
        }
        if (read) {
        	// ok, reseting worked
        } else {
        	Assert.fail("Reading an IChemObject from the Reader did not work properly.");
        }
    }
    
    /**
     * @cdk.bug 2153298
     */
    @Test public void testBug2153298() throws Exception {
        String filename = "data/asn/pubchem/cid1145.xml";
        InputStream ins = this.getClass().getClassLoader().getResourceAsStream(filename);
        Assert.assertNotNull("Cannot find file: " + filename, ins);
        IChemFormatMatcher realFormat = (IChemFormatMatcher)PubChemCompoundXMLFormat.getInstance();
        factory.registerFormat(realFormat);
        IChemFormat format = factory.guessFormat(ins);
        Assert.assertNotNull(format);
        Assert.assertEquals("Incorrect format detected: ", realFormat.getFormatName(), format.getFormatName());
        // ok, if format ok, try instantiating a reader
        ins = this.getClass().getClassLoader().getResourceAsStream(filename);
        ISimpleChemObjectReader reader = factory.createReader(ins);
        // the above works, but causes the inputstream not to be rewound properly...
        // using "createReader(format); reader.setReader(ins);" instead makes it work, see expectReader()

        Assert.assertNotNull(reader);
        Assert.assertEquals(format.getReaderClassName(), reader.getClass().getName());
        // now try reading something from it
        ChemObject[] objects = {
            new ChemFile(), new ChemModel(), new Molecule(),
            new Reaction()
        };
        boolean read = false;
        for (int i=0; (i<objects.length && !read); i++) {
          if (reader.accepts(objects[i].getClass())) {
            reader.read(objects[i]);
            read = true;
          }
        }
        if (read) {
          // ok, reseting worked
        } else {
          Assert.fail("Reading an IChemObject from the Reader did not work properly.");
        }
    }
}<|MERGE_RESOLUTION|>--- conflicted
+++ resolved
@@ -185,13 +185,8 @@
         ins = this.getClass().getClassLoader().getResourceAsStream(filename);
         ISimpleChemObjectReader reader = factory.createReader(format);
         reader.setReader(ins);
-<<<<<<< HEAD
-        assertNotNull(reader);
-        assertEquals(format.getReaderClassName(), reader.getClass().getName());
-=======
         Assert.assertNotNull(reader);
         Assert.assertEquals(format.getReaderClassName(), reader.getClass().getName());
->>>>>>> 0d36ceb9
         // now try reading something from it
         ChemObject[] objects = { 
         		new ChemFile(), new ChemModel(), new Molecule(),
