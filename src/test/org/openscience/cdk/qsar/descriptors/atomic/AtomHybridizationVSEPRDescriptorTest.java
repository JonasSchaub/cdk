--- conflicted
+++ resolved
@@ -77,16 +77,9 @@
         molecule.addBond(b1);
         molecule.addBond(b2);
 
-<<<<<<< HEAD
-        Assert.assertEquals(IAtomType.Hybridization.SP2.ordinal(), ((IntegerResult)descriptor.calculate(molecule.getAtom(0),molecule).getValue()).intValue());
-
-        Assert.assertEquals(IAtomType.Hybridization.SP2.ordinal(), ((IntegerResult)descriptor.calculate(molecule.getAtom(1),molecule).getValue()).intValue());
-
-=======
 		assertAtomTypesPerceived(molecule);
         Assert.assertEquals(IAtomType.Hybridization.SP2.ordinal(), ((IntegerResult)descriptor.calculate(molecule.getAtom(0),molecule).getValue()).intValue());
         Assert.assertEquals(IAtomType.Hybridization.SP2.ordinal(), ((IntegerResult)descriptor.calculate(molecule.getAtom(1),molecule).getValue()).intValue());
->>>>>>> 0d36ceb9
         Assert.assertEquals(IAtomType.Hybridization.SP3.ordinal(), ((IntegerResult)descriptor.calculate(molecule.getAtom(2),molecule).getValue()).intValue());
     }
 
@@ -113,16 +106,9 @@
         molecule.addBond(b1);
         molecule.addBond(b2);
 
-<<<<<<< HEAD
-        Assert.assertEquals(IAtomType.Hybridization.SP1.ordinal(), ((IntegerResult)descriptor.calculate(molecule.getAtom(0),molecule).getValue()).intValue());
-
-        Assert.assertEquals(IAtomType.Hybridization.SP1.ordinal(), ((IntegerResult)descriptor.calculate(molecule.getAtom(1),molecule).getValue()).intValue());
-
-=======
 		assertAtomTypesPerceived(molecule);
         Assert.assertEquals(IAtomType.Hybridization.SP1.ordinal(), ((IntegerResult)descriptor.calculate(molecule.getAtom(0),molecule).getValue()).intValue());
         Assert.assertEquals(IAtomType.Hybridization.SP1.ordinal(), ((IntegerResult)descriptor.calculate(molecule.getAtom(1),molecule).getValue()).intValue());
->>>>>>> 0d36ceb9
         Assert.assertEquals(IAtomType.Hybridization.SP3.ordinal(), ((IntegerResult)descriptor.calculate(molecule.getAtom(2),molecule).getValue()).intValue());
     }
 
@@ -151,16 +137,9 @@
         molecule.addBond(b1);
         molecule.addBond(b2);
 
-<<<<<<< HEAD
-        Assert.assertEquals(IAtomType.Hybridization.PLANAR3.ordinal(), ((IntegerResult)descriptor.calculate(molecule.getAtom(0),molecule).getValue()).intValue());
-
-        Assert.assertEquals(IAtomType.Hybridization.SP3.ordinal(), ((IntegerResult)descriptor.calculate(molecule.getAtom(1),molecule).getValue()).intValue());
-
-=======
 		assertAtomTypesPerceived(molecule);
         Assert.assertEquals(IAtomType.Hybridization.PLANAR3.ordinal(), ((IntegerResult)descriptor.calculate(molecule.getAtom(0),molecule).getValue()).intValue());
         Assert.assertEquals(IAtomType.Hybridization.SP3.ordinal(), ((IntegerResult)descriptor.calculate(molecule.getAtom(1),molecule).getValue()).intValue());
->>>>>>> 0d36ceb9
         Assert.assertEquals(IAtomType.Hybridization.SP3.ordinal(), ((IntegerResult)descriptor.calculate(molecule.getAtom(2),molecule).getValue()).intValue());
     }
 
@@ -189,10 +168,7 @@
         molecule.addBond(b2);
         molecule.addBond(b3);
 
-<<<<<<< HEAD
-=======
         assertAtomTypesPerceived(molecule);
->>>>>>> 0d36ceb9
         Assert.assertEquals(IAtomType.Hybridization.SP2.ordinal(), ((IntegerResult)descriptor.calculate(molecule.getAtom(0),molecule).getValue()).intValue());
 
     }
@@ -228,10 +204,7 @@
         molecule.addBond(b3);
         molecule.addBond(b4);
 
-<<<<<<< HEAD
-=======
         assertAtomTypesPerceived(molecule);
->>>>>>> 0d36ceb9
         Assert.assertEquals(IAtomType.Hybridization.SP3D2.ordinal(), ((IntegerResult)descriptor.calculate(molecule.getAtom(0),molecule).getValue()).intValue());
 
     }
@@ -260,10 +233,7 @@
         molecule.addBond(b1);
         molecule.addBond(b2);
 
-<<<<<<< HEAD
-=======
         assertAtomTypesPerceived(molecule);
->>>>>>> 0d36ceb9
         Assert.assertEquals(IAtomType.Hybridization.SP3D1.ordinal(), ((IntegerResult)descriptor.calculate(molecule.getAtom(0),molecule).getValue()).intValue());
 
     }
@@ -290,12 +260,8 @@
 		LonePairElectronChecker lpcheck = new LonePairElectronChecker();
 		lpcheck.saturate(mol);
 		
-<<<<<<< HEAD
-		for(int i = 0 ; i < 3; i++){
-=======
 		assertAtomTypesPerceived(mol);
         for(int i = 0 ; i < 3; i++){
->>>>>>> 0d36ceb9
 		    Assert.assertEquals(testResult[i], ((IntegerResult)descriptor.calculate(mol.getAtom(i),mol).getValue()).intValue());
 		}
     }
@@ -322,15 +288,9 @@
 		LonePairElectronChecker lpcheck = new LonePairElectronChecker();
 		lpcheck.saturate(mol);
 		
-<<<<<<< HEAD
-		for(int i = 0 ; i < 3; i++){
-		    Assert.assertEquals(testResult[i], ((IntegerResult)descriptor.calculate(mol.getAtom(i),mol).getValue()).intValue());
-
-=======
 		assertAtomTypesPerceived(mol);
         for(int i = 0 ; i < 3; i++){
 		    Assert.assertEquals(testResult[i], ((IntegerResult)descriptor.calculate(mol.getAtom(i),mol).getValue()).intValue());
->>>>>>> 0d36ceb9
 		}
     }
 }