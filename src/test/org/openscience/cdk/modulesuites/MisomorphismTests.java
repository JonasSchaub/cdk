/* $Revision: 5867 $ $Author: egonw $ $Date: 2006-03-30 02:18:21 +0200 (Thu, 30 Mar 2006) $
 *
 * Copyright (C) 1997-2007  The Chemistry Development Kit (CDK) project
 *
 * Contact: cdk-devel@lists.sourceforge.net
 *
 * This program is free software; you can redistribute it and/or
 * modify it under the terms of the GNU Lesser General Public License
 * as published by the Free Software Foundation; either version 2.1
 * of the License, or (at your option) any later version.
 *
 * This program is distributed in the hope that it will be useful,
 * but WITHOUT ANY WARRANTY; without even the implied warranty of
 * MERCHANTABILITY or FITNESS FOR A PARTICULAR PURPOSE.  See the
 * GNU Lesser General Public License for more details.
 *
 * You should have received a copy of the GNU Lesser General Public License
 * along with this program; if not, write to the Free Software
 * Foundation, Inc., 51 Franklin St, Fifth Floor, Boston, MA 02110-1301 USA.
 */
package org.openscience.cdk.modulesuites;

import org.junit.runner.RunWith;
import org.junit.runners.Suite;
import org.junit.runners.Suite.SuiteClasses;
import org.openscience.cdk.coverage.IsomorphismCoverageTest;
import org.openscience.cdk.isomorphism.matchers.QueryAtomContainerCreatorTest;
import org.openscience.cdk.isomorphism.matchers.RGroupListTest;
import org.openscience.cdk.isomorphism.matchers.SymbolSetQueryAtomTest;

/**
 * TestSuite that runs all the tests for the CDK core module.
 *
 * @cdk.module  test-isomorphism
 * @cdk.depends log4j.jar
 * @cdk.depends junit.jar
 */
@RunWith(value=Suite.class)
@SuiteClasses(value={
    IsomorphismCoverageTest.class,
<<<<<<< HEAD
    SymbolSetQueryAtomTest.class,
    RGroupListTest.class,
=======
    RGroupListTest.class,
    SymbolSetQueryAtomTest.class,
>>>>>>> f03eb3c1
    QueryAtomContainerCreatorTest.class
})
public class MisomorphismTests {}<|MERGE_RESOLUTION|>--- conflicted
+++ resolved
@@ -38,13 +38,8 @@
 @RunWith(value=Suite.class)
 @SuiteClasses(value={
     IsomorphismCoverageTest.class,
-<<<<<<< HEAD
-    SymbolSetQueryAtomTest.class,
-    RGroupListTest.class,
-=======
     RGroupListTest.class,
     SymbolSetQueryAtomTest.class,
->>>>>>> f03eb3c1
     QueryAtomContainerCreatorTest.class
 })
 public class MisomorphismTests {}