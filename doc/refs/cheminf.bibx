--- conflicted
+++ resolved
@@ -1089,7 +1089,6 @@
         </bibtex:article>
     </bibtex:entry>
 
-<<<<<<< HEAD
    <bibtex:entry id="Vidal2005">
         <bibtex:article>
             <bibtex:author>Vidal, D. and Thormann, M. and Pons, M.</bibtex:author>
@@ -1101,7 +1100,6 @@
         </bibtex:article>
     </bibtex:entry>
 
-=======
     <bibtex:entry id="WEGNER2006">
         <bibtex:thesis>
             <bibtex:author>Wegner, J. K.</bibtex:author>
@@ -1123,6 +1121,5 @@
       <bibtex:pages>2-4</bibtex:pages>
     </bibtex:article>
   </bibtex:entry>
->>>>>>> fe8538f3
 
 </bibtex:file>